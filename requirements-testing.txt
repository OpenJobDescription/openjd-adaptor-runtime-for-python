--- conflicted
+++ resolved
@@ -3,13 +3,8 @@
 pytest-cov >= 4.1, == 4.*
 pytest-timeout >= 2.1, == 2.*
 pytest-xdist >= 3.3.1, == 3.*
-<<<<<<< HEAD
-black >= 23.7, == 23.*
+black == 23.*
 ruff == 0.0.*
-=======
-black == 23.*
-ruff >= 0.0.286, == 0.0.*
->>>>>>> 77899683
 mypy >= 1.5.1, == 1.5.*
 types-PyYAML ~= 6.0
 psutil ~= 5.9.5