--- conflicted
+++ resolved
@@ -98,11 +98,7 @@
         self.body = body
         self.query_string_params = query_string_params
 
-<<<<<<< HEAD
-    def generate_cancel_put_response(self) -> Union[HTTPResponse | None]:
-=======
     def generate_cancel_put_response(self) -> Optional[HTTPResponse]:
->>>>>>> cdc3c7ce
         """
         Handle PUT request to /cancel path.
 
@@ -121,13 +117,7 @@
             force_immediate=True,
         )
 
-<<<<<<< HEAD
-    def generate_heartbeat_get_response(
-        self, parse_ack_id_fn: Callable
-    ) -> Union[HTTPResponse | None]:
-=======
     def generate_heartbeat_get_response(self, parse_ack_id_fn: Callable) -> Optional[HTTPResponse]:
->>>>>>> cdc3c7ce
         """
         Handle Get request to /heartbeat path.
 
@@ -179,11 +169,7 @@
         self.server._shutdown_event.set()
         return self.response_method(HTTPStatus.OK)
 
-<<<<<<< HEAD
-    def generate_run_put_response(self) -> Union[HTTPResponse | None]:
-=======
     def generate_run_put_response(self) -> Optional[HTTPResponse]:
->>>>>>> cdc3c7ce
         """
         Handle Put request to /run path.
 
@@ -199,11 +185,7 @@
             self.body if self.body else {},
         )
 
-<<<<<<< HEAD
-    def generate_start_put_response(self) -> Union[HTTPResponse | None]:
-=======
     def generate_start_put_response(self) -> Optional[HTTPResponse]:
->>>>>>> cdc3c7ce
         """
         Handle Put request to /start path.
 
@@ -216,11 +198,7 @@
 
         return self.submit(self.server._adaptor_runner._start)
 
-<<<<<<< HEAD
-    def generate_stop_put_response(self) -> Union[HTTPResponse | None]:
-=======
     def generate_stop_put_response(self) -> Optional[HTTPResponse]:
->>>>>>> cdc3c7ce
         """
         Handle Put request to /stop path.
 
@@ -265,20 +243,11 @@
         except Exception as e:
             _logger.error(f"Failed to submit work: {e}")
             raise e
-<<<<<<< HEAD
-        # Wait for the worker thread to start working before sending the response
-        server._future_runner.wait_for_start()
-
-    def submit(
-        self, fn: Callable, *args, force_immediate=False, **kwargs
-    ) -> Union[HTTPResponse | None]:
-=======
         future_runner.wait_for_start()
 
     def submit(
         self, fn: Callable, *args, force_immediate=False, **kwargs
     ) -> Optional[HTTPResponse]:
->>>>>>> cdc3c7ce
         """
         Submits work to the server and generate a response for the client.
 
