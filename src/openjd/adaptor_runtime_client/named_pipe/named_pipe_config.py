--- conflicted
+++ resolved
@@ -5,10 +5,6 @@
 DEFAULT_NAMED_PIPE_TIMEOUT_MILLISECONDS = 5000
 # This number must be >= 2, one instance is for normal operation communication
 # and the other one is for immediate shutdown communication
-<<<<<<< HEAD
-DEFAULT_MAX_NAMED_PIPE_INSTANCES = 2
+DEFAULT_MAX_NAMED_PIPE_INSTANCES = 4
 # The maximum time in seconds to wait for the server pipe to become available before raising an error.
-DEFAULT_NAMED_PIPE_SERVER_TIMEOUT_IN_SECONDS = 60
-=======
-DEFAULT_MAX_NAMED_PIPE_INSTANCES = 4
->>>>>>> 7440c531
+DEFAULT_NAMED_PIPE_SERVER_TIMEOUT_IN_SECONDS = 60